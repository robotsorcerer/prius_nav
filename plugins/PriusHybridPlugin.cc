--- conflicted
+++ resolved
@@ -248,6 +248,9 @@
 
     /// \brief Last model world pose written to log
     public: ignition::math::Pose3d lastModelWorldPose;
+
+    /// \brief Keyboard control type
+    public: int keyControl = 1;
   };
 }
 
@@ -595,21 +598,15 @@
 }
 
 /////////////////////////////////////////////////
-void PriusHybridPlugin::OnKeyPress(ConstAnyPtr &_msg)
+void PriusHybridPlugin::KeyControl(const int _key)
 {
   std::lock_guard<std::mutex> lock(this->dataPtr->mutex);
 
   this->dataPtr->brakePedalPercent = 0;
-  switch (_msg->int_value())
-  {
-<<<<<<< HEAD
-    // w - accelerate forward
-    case 87:
-    case 119:
-=======
+  switch (_key)
+  {
     // e - gas pedal
     case 101:
->>>>>>> 8a02b1be
     {
       this->dataPtr->brakePedalPercent = 0.0;
       this->dataPtr->gasPedalPercent += 0.1;
@@ -618,28 +615,17 @@
       this->dataPtr->lastGasCmdTime = this->dataPtr->world->SimTime();
       break;
     }
-<<<<<<< HEAD
-    // a - steer left
-    case 65:
-    case 97:
-=======
     // w - release pedals
     case 119:
->>>>>>> 8a02b1be
     {
       this->dataPtr->brakePedalPercent = 0.0;
       this->dataPtr->gasPedalPercent = 0.0;
       this->dataPtr->lastGasCmdTime = this->dataPtr->world->SimTime();
       break;
     }
-<<<<<<< HEAD
-    // s - reverse
-    case 83:
-    case 115:
-=======
     // q - brake
     case 113:
->>>>>>> 8a02b1be
+
     {
       this->dataPtr->gasPedalPercent = 0.0;
       this->dataPtr->brakePedalPercent += 0.1;
@@ -656,14 +642,77 @@
       break;
     }
     // d - steer right
+    case 100:
+    {
+      this->dataPtr->handWheelCmd -= 0.1;
+      this->dataPtr->lastSteeringCmdTime = this->dataPtr->world->SimTime();
+      break;
+    }
+    // s - center steering
+    case 115:
+    {
+      this->dataPtr->handWheelCmd = 0;
+      this->dataPtr->lastSteeringCmdTime = this->dataPtr->world->SimTime();
+      break;
+    }
+    default:
+    {
+      this->dataPtr->brakePedalPercent = 0;
+      this->dataPtr->gasPedalPercent = 0;
+      break;
+    }
+  }
+}
+
+
+/////////////////////////////////////////////////
+void PriusHybridPlugin::KeyControl2(const int _key)
+{
+  std::lock_guard<std::mutex> lock(this->dataPtr->mutex);
+
+  this->dataPtr->brakePedalPercent = 0;
+  switch (_key)
+  {
+    // w - accelerate forward
+    case 87:
+    case 119:
+    {
+      this->dataPtr->gasPedalPercent += 0.1;
+      this->dataPtr->gasPedalPercent =
+          std::min(this->dataPtr->gasPedalPercent, 1.0);
+      this->dataPtr->directionState = PriusHybridPluginPrivate::FORWARD;
+      this->dataPtr->lastGasCmdTime = this->dataPtr->world->SimTime();
+      break;
+    }
+    // a - steer left
+    case 65:
+    case 97:
+    {
+      this->dataPtr->handWheelCmd = this->dataPtr->handWheelState + 0.1;
+      this->dataPtr->lastSteeringCmdTime = this->dataPtr->world->SimTime();
+      break;
+    }
+    // s - reverse
+    case 83:
+    case 115:
+    {
+      if (this->dataPtr->directionState != PriusHybridPluginPrivate::REVERSE)
+        this->dataPtr->gasPedalPercent = 0.0;
+      this->dataPtr->gasPedalPercent += 0.1;
+      this->dataPtr->gasPedalPercent =
+          std::min(this->dataPtr->gasPedalPercent, 1.0);
+      this->dataPtr->directionState = PriusHybridPluginPrivate::REVERSE;
+      this->dataPtr->lastGasCmdTime = this->dataPtr->world->SimTime();
+      break;
+    }
+    // d - steer right
     case 68:
     case 100:
     {
-      this->dataPtr->handWheelCmd -= 0.1;
+      this->dataPtr->handWheelCmd = this->dataPtr->handWheelState - 0.1;
       this->dataPtr->lastSteeringCmdTime = this->dataPtr->world->SimTime();
       break;
     }
-<<<<<<< HEAD
     // e brake
     case 69:
     case 101:
@@ -671,30 +720,31 @@
       this->dataPtr->brakePedalPercent = 1.0;
       this->dataPtr->gasPedalPercent = 0.0;
       this->dataPtr->lastGasCmdTime = this->dataPtr->world->SimTime();
-=======
-    // s - center steering
-    case 115:
-    {
-      this->dataPtr->handWheelCmd = 0;
-      this->dataPtr->lastSteeringCmdTime = this->dataPtr->world->SimTime();
->>>>>>> 8a02b1be
       break;
     }
     default:
     {
-<<<<<<< HEAD
-=======
-      this->dataPtr->brakePedalPercent = 0;
-      this->dataPtr->gasPedalPercent = 0;
->>>>>>> 8a02b1be
-      break;
-    }
-  }
+      break;
+    }
+  }
+}
+
+/////////////////////////////////////////////////
+void PriusHybridPlugin::OnKeyPress(ConstAnyPtr &_msg)
+{
+  if (this->dataPtr->keyControl == 1)
+    this->KeyControlStyle1(_msg->int_value());
+  if (this->dataPtr->keyControl2 == 2)
+    this->KeyControlStyle2(_msg->int_value());
 }
 
 /////////////////////////////////////////////////
 void PriusHybridPlugin::OnKeyPressIgn(const ignition::msgs::Any &_msg)
 {
+  if (this->dataPtr->keyControl == 1)
+    this->KeyControlStyle1(_msg.int_value());
+  if (this->dataPtr->keyControl2 == 2)
+    this->KeyControlStyle2(_msg.int_value());
 }
 
 /////////////////////////////////////////////////
