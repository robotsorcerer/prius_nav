--- conflicted
+++ resolved
@@ -31,7 +31,6 @@
 
 namespace gazebo
 {
-
   class PriusHybridPluginPrivate
   {
     /// \enum DirectionType
@@ -251,13 +250,13 @@
     public: transport::PublisherPtr worldControlPub;
 
     /// \brief Path to prius data log file.
-    public: static const std::string PRIUS_DATA_SYMLINK;
+    public: static const std::string PRIUS_DATA_PATH;
   };
 }
 
 using namespace gazebo;
 
-const std::string PriusHybridPluginPrivate::PRIUS_DATA_SYMLINK =
+const std::string PriusHybridPluginPrivate::PRIUS_DATA_PATH =
     "/tmp/prius_data.txt";
 
 /////////////////////////////////////////////////
@@ -542,6 +541,7 @@
   double handWheelForce = 10;
   this->dataPtr->handWheelPID.Init(100, 0, 10, 0, 0,
       handWheelForce, -handWheelForce);
+
   // Max force that can be applied to wheel steering joints
   double kMaxSteeringForceMagnitude = 5000;
 
@@ -564,18 +564,9 @@
   this->dataPtr->node.Subscribe("/keypress", &PriusHybridPlugin::OnKeyPressIgn,
       this);
 
-<<<<<<< HEAD
-  std::string symlinkName = PriusHybridPluginPrivate::PRIUS_DATA_SYMLINK;
-  std::remove(symlinkName.c_str());
-  int code = symlink(filename.c_str(), symlinkName.c_str());
-  if (code < 0)
-    std::cerr << "Error creating prius_data.txt symlink" << std::endl;
-=======
   this->dataPtr->logger.reset(new priuscup::PriusLogger(
-        "/tmp/prius_data.txt", 20));
+        PriusHybridPluginPrivate::PRIUS_DATA_PATH, 20));
   this->dataPtr->logger->Start();
->>>>>>> 820f329f
-
 }
 
 /////////////////////////////////////////////////
@@ -816,8 +807,11 @@
 /////////////////////////////////////////////////
 void PriusHybridPlugin::OnStop(const ignition::msgs::Any & /*_msg*/)
 {
+  // stop the logger
+  this->dataPtr->logger->Stop();
+
   ignition::msgs::StringMsg req;
-  req.set_data(PriusHybridPluginPrivate::PRIUS_DATA_SYMLINK);
+  req.set_data(PriusHybridPluginPrivate::PRIUS_DATA_PATH);
   ignition::msgs::StringMsg rep;
   bool result = false;
   unsigned int timeout = 5000;
